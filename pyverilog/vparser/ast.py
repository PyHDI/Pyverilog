"""
   Copyright 2013, Shinya Takamaeda-Yamazaki and Contributors

   Licensed under the Apache License, Version 2.0 (the "License");
   you may not use this file except in compliance with the License.
   You may obtain a copy of the License at

       http://www.apache.org/licenses/LICENSE-2.0

   Unless required by applicable law or agreed to in writing, software
   distributed under the License is distributed on an "AS IS" BASIS,
   WITHOUT WARRANTIES OR CONDITIONS OF ANY KIND, either express or implied.
   See the License for the specific language governing permissions and
   limitations under the License.
"""

from __future__ import absolute_import
from __future__ import print_function
import sys
import re


class Node(object):
<<<<<<< HEAD
    '''Abstact class for every element in parser'''
=======
    """ Abstact class for every element in parser """
>>>>>>> a9b255f0

    def children(self):
        pass

    def show(self, buf=sys.stdout, offset=0, attrnames=False, showlineno=True):
        indent = 2
        lead = ' ' * offset
        buf.write(lead + self.__class__.__name__ + ': ')
        if self.attr_names:
            if attrnames:
<<<<<<< HEAD
                nvlist = [(n, getattr(self,n)) for n in self.attr_names]
                attrstr = ', '.join('%s=%s' % (n, v) for (n, v) in nvlist)
=======
                nvlist = [(n, getattr(self, n)) for n in self.attr_names]
                attrstr = ', '.join('%s=%s' & nv for nv in nvlist)
>>>>>>> a9b255f0
            else:
                vlist = [getattr(self, n) for n in self.attr_names]
                attrstr = ', '.join('%s' % v for v in vlist)
            buf.write(attrstr)
        if showlineno:
            buf.write(' (at %s)' % self.lineno)
        buf.write('\n')
        for c in self.children():
            c.show(buf, offset + indent, attrnames, showlineno)

    def __eq__(self, other):
        if type(self) != type(other):
            return False
        self_attrs = tuple([getattr(self, a) for a in self.attr_names])
        other_attrs = tuple([getattr(other, a) for a in other.attr_names])
        if self_attrs != other_attrs:
            return False
        other_children = other.children()
        for i, c in enumerate(self.children()):
            if c != other_children[i]:
                return False
        return True

    def __ne__(self, other):
        return not self.__eq__(other)

    def __hash__(self):
        s = hash(tuple([getattr(self, a) for a in self.attr_names]))
        c = hash(self.children())
        return hash((s, c))


# ------------------------------------------------------------------------------
class Source(Node):
    attr_names = ('name',)

    def __init__(self, name, description, lineno=0):
        self.lineno = lineno
        self.name = name
        self.description = description

    def children(self):
        nodelist = []
        if self.description:
            nodelist.append(self.description)
        return tuple(nodelist)


class Description(Node):
    attr_names = ()

    def __init__(self, definitions, lineno=0):
        self.lineno = lineno
        self.definitions = definitions

    def children(self):
        nodelist = []
        if self.definitions:
            nodelist.extend(self.definitions)
        return tuple(nodelist)


class ModuleDef(Node):
    attr_names = ('name',)

    def __init__(self, name, paramlist, portlist, items, default_nettype='wire', lineno=0):
        self.lineno = lineno
        self.name = name
        self.paramlist = paramlist
        self.portlist = portlist
        self.items = items
        self.default_nettype = default_nettype

    def children(self):
        nodelist = []
        if self.paramlist:
            nodelist.append(self.paramlist)
        if self.portlist:
            nodelist.append(self.portlist)
        if self.items:
            nodelist.extend(self.items)
        return tuple(nodelist)


class Paramlist(Node):
    attr_names = ()

    def __init__(self, params, lineno=0):
        self.lineno = lineno
        self.params = params

    def children(self):
        nodelist = []
        if self.params:
            nodelist.extend(self.params)
        return tuple(nodelist)


class Portlist(Node):
    attr_names = ()

    def __init__(self, ports, lineno=0):
        self.lineno = lineno
        self.ports = ports

    def children(self):
        nodelist = []
        if self.ports:
            nodelist.extend(self.ports)
        return tuple(nodelist)


class Port(Node):
    attr_names = ('name', 'type',)

    def __init__(self, name, width, type, lineno=0):
        self.lineno = lineno
        self.name = name
        self.width = width
        self.type = type

    def children(self):
        nodelist = []
        if self.width:
            nodelist.append(self.width)
        return tuple(nodelist)


class Width(Node):
    attr_names = ()

    def __init__(self, msb, lsb, lineno=0):
        self.lineno = lineno
        self.msb = msb
        self.lsb = lsb

    def children(self):
        nodelist = []
        if self.msb:
            nodelist.append(self.msb)
        if self.lsb:
            nodelist.append(self.lsb)
        return tuple(nodelist)


class Length(Width):
    pass


class Identifier(Node):
    attr_names = ('name',)

    def __init__(self, name, scope=None, lineno=0):
        self.lineno = lineno
        self.name = name
        self.scope = scope

    def children(self):
        nodelist = []
        if self.scope:
            nodelist.append(self.scope)
        return tuple(nodelist)

    def __repr__(self):
        if self.scope is None:
            return self.name
        return self.scope.__repr__() + '.' + self.name


class Value(Node):
    attr_names = ()

    def __init__(self, value, lineno=0):
        self.lineno = lineno
        self.value = value

    def children(self):
        nodelist = []
        if self.value:
            nodelist.append(self.value)
        return tuple(nodelist)


class Constant(Value):
    attr_names = ('value',)

    def __init__(self, value, lineno=0):
        self.lineno = lineno
        self.value = value

    def children(self):
        nodelist = []
        return tuple(nodelist)

    def __repr__(self):
        return str(self.value)


class IntConst(Constant):
    pass


class FloatConst(Constant):
    pass


class StringConst(Constant):
    pass


class Variable(Value):
    attr_names = ('name', 'signed')

    def __init__(self, name, width=None, signed=False, lineno=0):
        self.lineno = lineno
        self.name = name
        self.width = width
        self.signed = signed

    def children(self):
        nodelist = []
        if self.width:
            nodelist.append(self.width)
        return tuple(nodelist)


class Input(Variable):
    pass


class Output(Variable):
    pass


class Inout(Variable):
    pass


class Tri(Variable):
    pass


class Wire(Variable):
    pass


class Reg(Variable):
    pass


class WireArray(Variable):
    attr_names = ('name', 'signed')

    def __init__(self, name, width, length, signed=False, lineno=0):
        self.lineno = lineno
        self.name = name
        self.width = width
        self.length = length
        self.signed = signed

    def children(self):
        nodelist = []
        if self.width:
            nodelist.append(self.width)
        if self.length:
            nodelist.append(self.length)
        return tuple(nodelist)


class RegArray(Variable):
    attr_names = ('name', 'signed')

    def __init__(self, name, width, length, signed=False, lineno=0):
        self.lineno = lineno
        self.name = name
        self.width = width
        self.length = length
        self.signed = signed

    def children(self):
        nodelist = []
        if self.width:
            nodelist.append(self.width)
        if self.length:
            nodelist.append(self.length)
        return tuple(nodelist)


class Integer(Variable):
    pass


class Real(Variable):
    pass


class Genvar(Variable):
    pass


class Ioport(Node):
    attr_names = ()

    def __init__(self, first, second=None, lineno=0):
        self.lineno = lineno
        self.first = first
        self.second = second

    def children(self):
        nodelist = []
        if self.first:
            nodelist.append(self.first)
        if self.second:
            nodelist.append(self.second)
        return tuple(nodelist)


class Parameter(Node):
    attr_names = ('name', 'signed')

    def __init__(self, name, value, width=None, signed=False, lineno=0):
        self.lineno = lineno
        self.name = name
        self.value = value
        self.width = width
        self.signed = signed

    def children(self):
        nodelist = []
        if self.value:
            nodelist.append(self.value)
        if self.width:
            nodelist.append(self.width)
        return tuple(nodelist)


class Localparam(Parameter):
    pass


class Supply(Parameter):
    pass


class Decl(Node):
    attr_names = ()

    def __init__(self, list, lineno=0):
        self.lineno = lineno
        self.list = list

    def children(self):
        nodelist = []
        if self.list:
            nodelist.extend(self.list)
        return tuple(nodelist)


class Concat(Node):
    attr_names = ()

    def __init__(self, list, lineno=0):
        self.lineno = lineno
        self.list = list

    def children(self):
        nodelist = []
        if self.list:
            nodelist.extend(self.list)
        return tuple(nodelist)


class LConcat(Concat):
    pass


class Repeat(Node):
    attr_names = ()

    def __init__(self, value, times, lineno=0):
        self.lineno = lineno
        self.value = value
        self.times = times

    def children(self):
        nodelist = []
        if self.value:
            nodelist.append(self.value)
        if self.times:
            nodelist.append(self.times)
        return tuple(nodelist)


class Partselect(Node):
    attr_names = ()

    def __init__(self, var, msb, lsb, lineno=0):
        self.lineno = lineno
        self.var = var
        self.msb = msb
        self.lsb = lsb

    def children(self):
        nodelist = []
        if self.var:
            nodelist.append(self.var)
        if self.msb:
            nodelist.append(self.msb)
        if self.lsb:
            nodelist.append(self.lsb)
        return tuple(nodelist)


class Pointer(Node):
    attr_names = ()

    def __init__(self, var, ptr, lineno=0):
        self.lineno = lineno
        self.var = var
        self.ptr = ptr

    def children(self):
        nodelist = []
        if self.var:
            nodelist.append(self.var)
        if self.ptr:
            nodelist.append(self.ptr)
        return tuple(nodelist)


class Lvalue(Node):
    attr_names = ()

    def __init__(self, var, lineno=0):
        self.lineno = lineno
        self.var = var

    def children(self):
        nodelist = []
        if self.var:
            nodelist.append(self.var)
        return tuple(nodelist)


class Rvalue(Node):
    attr_names = ()

    def __init__(self, var, lineno=0):
        self.lineno = lineno
        self.var = var

    def children(self):
        nodelist = []
        if self.var:
            nodelist.append(self.var)
        return tuple(nodelist)


# ------------------------------------------------------------------------------
class Operator(Node):
    attr_names = ()

    def __init__(self, left, right, lineno=0):
        self.lineno = lineno
        self.left = left
        self.right = right

    def children(self):
        nodelist = []
        if self.left:
            nodelist.append(self.left)
        if self.right:
            nodelist.append(self.right)
        return tuple(nodelist)

    def __repr__(self):
        ret = '(' + self.__class__.__name__
        for c in self.children():
            ret += ' ' + c.__repr__()
        ret += ')'
        return ret


class UnaryOperator(Operator):
    attr_names = ()

    def __init__(self, right, lineno=0):
        self.lineno = lineno
        self.right = right

    def children(self):
        nodelist = []
        if self.right:
            nodelist.append(self.right)
        return tuple(nodelist)


# Level 1 (Highest Priority)
class Uplus(UnaryOperator):
    pass


class Uminus(UnaryOperator):
    pass


class Ulnot(UnaryOperator):
    pass


class Unot(UnaryOperator):
    pass


class Uand(UnaryOperator):
    pass


class Unand(UnaryOperator):
    pass


class Uor(UnaryOperator):
    pass


class Unor(UnaryOperator):
    pass


class Uxor(UnaryOperator):
    pass


class Uxnor(UnaryOperator):
    pass


# Level 2
class Power(Operator):
    pass


class Times(Operator):
    pass


class Divide(Operator):
    pass


class Mod(Operator):
    pass


# Level 3
class Plus(Operator):
    pass


class Minus(Operator):
    pass


# Level 4
class Sll(Operator):
    pass


class Srl(Operator):
    pass


class Sra(Operator):
    pass


# Level 5
class LessThan(Operator):
    pass


class GreaterThan(Operator):
    pass


class LessEq(Operator):
    pass


class GreaterEq(Operator):
    pass


# Level 6
class Eq(Operator):
    pass


class NotEq(Operator):
    pass


class Eql(Operator):
    pass  # ===


class NotEql(Operator):
    pass  # !==


# Level 7
class And(Operator):
    pass


class Xor(Operator):
    pass


class Xnor(Operator):
    pass


# Level 8
class Or(Operator):
    pass


# Level 9
class Land(Operator):
    pass


# Level 10
class Lor(Operator):
    pass


# Level 11
class Cond(Operator):
    attr_names = ()

    def __init__(self, cond, true_value, false_value, lineno=0):
        self.lineno = lineno
        self.cond = cond
        self.true_value = true_value
        self.false_value = false_value

    def children(self):
        nodelist = []
        if self.cond:
            nodelist.append(self.cond)
        if self.true_value:
            nodelist.append(self.true_value)
        if self.false_value:
            nodelist.append(self.false_value)
        return tuple(nodelist)


class Assign(Node):
    attr_names = ()

    def __init__(self, left, right, ldelay=None, rdelay=None, lineno=0):
        self.lineno = lineno
        self.left = left
        self.right = right
        self.ldelay = ldelay
        self.rdelay = rdelay

    def children(self):
        nodelist = []
        if self.left:
            nodelist.append(self.left)
        if self.right:
            nodelist.append(self.right)
        if self.ldelay:
            nodelist.append(self.ldelay)
        if self.rdelay:
            nodelist.append(self.rdelay)
        return tuple(nodelist)


class Always(Node):
    attr_names = ()

    def __init__(self, sens_list, statement, lineno=0):
        self.lineno = lineno
        self.sens_list = sens_list
        self.statement = statement

    def children(self):
        nodelist = []
        if self.sens_list:
            nodelist.append(self.sens_list)
        if self.statement:
            nodelist.append(self.statement)
        return tuple(nodelist)

<<<<<<< HEAD
class AlwaysFF(Always):
    pass

class AlwaysComb(Always):
    pass
=======
>>>>>>> a9b255f0

class SensList(Node):
    attr_names = ()

    def __init__(self, list, lineno=0):
        self.lineno = lineno
        self.list = list

    def children(self):
        nodelist = []
        if self.list:
            nodelist.extend(self.list)
        return tuple(nodelist)


class Sens(Node):
    attr_names = ('type',)

    def __init__(self, sig, type='posedge', lineno=0):
        self.lineno = lineno
        self.sig = sig
        self.type = type  # 'posedge', 'negedge', 'level', 'all' (*)

    def children(self):
        nodelist = []
        if self.sig:
            nodelist.append(self.sig)
        return tuple(nodelist)


class Substitution(Node):
    attr_names = ()

    def __init__(self, left, right, ldelay=None, rdelay=None, lineno=0):
        self.lineno = lineno
        self.left = left
        self.right = right
        self.ldelay = ldelay
        self.rdelay = rdelay

    def children(self):
        nodelist = []
        if self.left:
            nodelist.append(self.left)
        if self.right:
            nodelist.append(self.right)
        if self.ldelay:
            nodelist.append(self.ldelay)
        if self.rdelay:
            nodelist.append(self.rdelay)
        return tuple(nodelist)


class BlockingSubstitution(Substitution):
    pass


class NonblockingSubstitution(Substitution):
    pass


class IfStatement(Node):
    attr_names = ()

    def __init__(self, cond, true_statement, false_statement, lineno=0):
        self.lineno = lineno
        self.cond = cond
        self.true_statement = true_statement
        self.false_statement = false_statement

    def children(self):
        nodelist = []
        if self.cond:
            nodelist.append(self.cond)
        if self.true_statement:
            nodelist.append(self.true_statement)
        if self.false_statement:
            nodelist.append(self.false_statement)
        return tuple(nodelist)


class ForStatement(Node):
    attr_names = ()

    def __init__(self, pre, cond, post, statement, lineno=0):
        self.lineno = lineno
        self.pre = pre
        self.cond = cond
        self.post = post
        self.statement = statement

    def children(self):
        nodelist = []
        if self.pre:
            nodelist.append(self.pre)
        if self.cond:
            nodelist.append(self.cond)
        if self.post:
            nodelist.append(self.post)
        if self.statement:
            nodelist.append(self.statement)
        return tuple(nodelist)


class WhileStatement(Node):
    attr_names = ()

    def __init__(self, cond, statement, lineno=0):
        self.lineno = lineno
        self.cond = cond
        self.statement = statement

    def children(self):
        nodelist = []
        if self.cond:
            nodelist.append(self.cond)
        if self.statement:
            nodelist.append(self.statement)
        return tuple(nodelist)


class CaseStatement(Node):
    attr_names = ()

    def __init__(self, comp, caselist, lineno=0):
        self.lineno = lineno
        self.comp = comp
        self.caselist = caselist

    def children(self):
        nodelist = []
        if self.comp:
            nodelist.append(self.comp)
        if self.caselist:
            nodelist.extend(self.caselist)
        return tuple(nodelist)


class CasexStatement(CaseStatement):
    pass


class UniqueCaseStatement(CaseStatement): pass

class Case(Node):
    attr_names = ()

    def __init__(self, cond, statement, lineno=0):
        self.lineno = lineno
        self.cond = cond
        self.statement = statement

    def children(self):
        nodelist = []
        if self.cond:
            nodelist.extend(self.cond)
        if self.statement:
            nodelist.append(self.statement)
        return tuple(nodelist)


class Block(Node):
    attr_names = ('scope',)

    def __init__(self, statements, scope=None, lineno=0):
        self.lineno = lineno
        self.statements = statements
        self.scope = scope

    def children(self):
        nodelist = []
        if self.statements:
            nodelist.extend(self.statements)
        return tuple(nodelist)


class Initial(Node):
    attr_names = ()

    def __init__(self, statement, lineno=0):
        self.lineno = lineno
        self.statement = statement

    def children(self):
        nodelist = []
        if self.statement:
            nodelist.append(self.statement)
        return tuple(nodelist)


class EventStatement(Node):
    attr_names = ()

    def __init__(self, senslist, lineno=0):
        self.lineno = lineno
        self.senslist = senslist

    def children(self):
        nodelist = []
        if self.senslist:
            nodelist.append(self.senslist)
        return tuple(nodelist)


class WaitStatement(Node):
    attr_names = ()

    def __init__(self, cond, statement, lineno=0):
        self.lineno = lineno
        self.cond = cond
        self.statement = statement

    def children(self):
        nodelist = []
        if self.cond:
            nodelist.append(self.cond)
        if self.statement:
            nodelist.append(self.statement)
        return tuple(nodelist)


class ForeverStatement(Node):
    attr_names = ()

    def __init__(self, statement, lineno=0):
        self.lineno = lineno
        self.statement = statement

    def children(self):
        nodelist = []
        if self.statement:
            nodelist.append(self.statement)
        return tuple(nodelist)


class DelayStatement(Node):
    attr_names = ()

    def __init__(self, delay, lineno=0):
        self.lineno = lineno
        self.delay = delay

    def children(self):
        nodelist = []
        if self.delay:
            nodelist.append(self.delay)
        return tuple(nodelist)


class InstanceList(Node):
    attr_names = ('module',)

    def __init__(self, module, parameterlist, instances, lineno=0):
        self.lineno = lineno
        self.module = module
        self.parameterlist = parameterlist
        self.instances = instances

    def children(self):
        nodelist = []
        if self.parameterlist:
            nodelist.extend(self.parameterlist)
        if self.instances:
            nodelist.extend(self.instances)
        return tuple(nodelist)


class Instance(Node):
    attr_names = ('name', 'module')

    def __init__(self, module, name, portlist, parameterlist, array=None, lineno=0):
        self.lineno = lineno
        self.module = module
        self.name = name
        self.portlist = portlist
        self.parameterlist = parameterlist
        self.array = array

    def children(self):
        nodelist = []
        if self.array:
            nodelist.append(self.array)
        if self.parameterlist:
            nodelist.extend(self.parameterlist)
        if self.portlist:
            nodelist.extend(self.portlist)
        return tuple(nodelist)


class ParamArg(Node):
    attr_names = ('paramname',)

    def __init__(self, paramname, argname, lineno=0):
        self.lineno = lineno
        self.paramname = paramname
        self.argname = argname

    def children(self):
        nodelist = []
        if self.argname:
            nodelist.append(self.argname)
        return tuple(nodelist)


class PortArg(Node):
    attr_names = ('portname',)

    def __init__(self, portname, argname, lineno=0):
        self.lineno = lineno
        self.portname = portname
        self.argname = argname

    def children(self):
        nodelist = []
        if self.argname:
            nodelist.append(self.argname)
        return tuple(nodelist)


class Function(Node):
    attr_names = ('name',)

    def __init__(self, name, retwidth, statement, lineno=0):
        self.lineno = lineno
        self.name = name
        self.retwidth = retwidth
        self.statement = statement

    def children(self):
        nodelist = []
        if self.retwidth:
            nodelist.append(self.retwidth)
        if self.statement:
            nodelist.extend(self.statement)
        return tuple(nodelist)

    def __repr__(self):
        return self.name.__repr__()


class FunctionCall(Node):
    attr_names = ()

    def __init__(self, name, args, lineno=0):
        self.lineno = lineno
        self.name = name
        self.args = args

    def children(self):
        nodelist = []
        if self.name:
            nodelist.append(self.name)
        if self.args:
            nodelist.extend(self.args)
        return tuple(nodelist)

    def __repr__(self):
        return self.name.__repr__()


class Task(Node):
    attr_names = ('name',)

    def __init__(self, name, statement, lineno=0):
        self.lineno = lineno
        self.name = name
        self.statement = statement

    def children(self):
        nodelist = []
        if self.statement:
            nodelist.extend(self.statement)
        return tuple(nodelist)


class TaskCall(Node):
    attr_names = ()

    def __init__(self, name, args, lineno=0):
        self.lineno = lineno
        self.name = name
        self.args = args

    def children(self):
        nodelist = []
        if self.name:
            nodelist.append(self.name)
        if self.args:
            nodelist.extend(self.args)
        return tuple(nodelist)


class GenerateStatement(Node):
    attr_names = ()

    def __init__(self, items, lineno=0):
        self.lineno = lineno
        self.items = items

    def children(self):
        nodelist = []
        if self.items:
            nodelist.extend(self.items)
        return tuple(nodelist)


class SystemCall(Node):
    attr_names = ('syscall',)

    def __init__(self, syscall, args, lineno=0):
        self.lineno = lineno
        self.syscall = syscall
        self.args = args

    def children(self):
        nodelist = []
        if self.args:
            nodelist.extend(self.args)
        return tuple(nodelist)

    def __repr__(self):
        ret = []
        ret.append('(')
        ret.append('$')
        ret.append(self.syscall)
        for a in self.args:
            ret.append(' ')
            ret.append(str(a))
        ret.append(')')
        return ''.join(ret)


class IdentifierScopeLabel(Node):
    attr_names = ('name', 'loop')

    def __init__(self, name, loop=None, lineno=0):
        self.lineno = lineno
        self.name = name
        self.loop = loop

    def children(self):
        nodelist = []
        return tuple(nodelist)


class IdentifierScope(Node):
    attr_names = ()

    def __init__(self, labellist, lineno=0):
        self.lineno = lineno
        self.labellist = labellist

    def children(self):
        nodelist = []
        if self.labellist:
            nodelist.extend(self.labellist)
        return tuple(nodelist)


class Pragma(Node):
    attr_names = ()

    def __init__(self, entry, lineno=0):
        self.lineno = lineno
        self.entry = entry

    def children(self):
        nodelist = []
        if self.entry:
            nodelist.append(self.entry)
        return tuple(nodelist)


class PragmaEntry(Node):
    attr_names = ('name', )

    def __init__(self, name, value=None, lineno=0):
        self.lineno = lineno
        self.name = name
        self.value = value

    def children(self):
        nodelist = []
        if self.value:
            nodelist.append(self.value)
        return tuple(nodelist)


class Disable(Node):
    attr_names = ('dest',)

    def __init__(self, dest, lineno=0):
        self.lineno = lineno
        self.dest = dest

    def children(self):
        nodelist = []
        return tuple(nodelist)


class ParallelBlock(Node):
    attr_names = ('scope',)

    def __init__(self, statements, scope=None, lineno=0):
        self.lineno = lineno
        self.statements = statements
        self.scope = scope

    def children(self):
        nodelist = []
        if self.statements:
            nodelist.extend(self.statements)
        return tuple(nodelist)


class SingleStatement(Node):
    attr_names = ()

    def __init__(self, statement, lineno=0):
        self.lineno = lineno
        self.statement = statement

    def children(self):
        nodelist = []
        if self.statement:
            nodelist.append(self.statement)
        return tuple(nodelist)


class EmbeddedCode(Node):
    attr_names = ('code',)

    def __init__(self, code, lineno=0):
        self.code = code

    def children(self):
        nodelist = []
        return tuple(nodelist)<|MERGE_RESOLUTION|>--- conflicted
+++ resolved
@@ -21,11 +21,7 @@
 
 
 class Node(object):
-<<<<<<< HEAD
-    '''Abstact class for every element in parser'''
-=======
     """ Abstact class for every element in parser """
->>>>>>> a9b255f0
 
     def children(self):
         pass
@@ -36,13 +32,8 @@
         buf.write(lead + self.__class__.__name__ + ': ')
         if self.attr_names:
             if attrnames:
-<<<<<<< HEAD
-                nvlist = [(n, getattr(self,n)) for n in self.attr_names]
+                nvlist = [(n, getattr(self, n)) for n in self.attr_names]
                 attrstr = ', '.join('%s=%s' % (n, v) for (n, v) in nvlist)
-=======
-                nvlist = [(n, getattr(self, n)) for n in self.attr_names]
-                attrstr = ', '.join('%s=%s' & nv for nv in nvlist)
->>>>>>> a9b255f0
             else:
                 vlist = [getattr(self, n) for n in self.attr_names]
                 attrstr = ', '.join('%s' % v for v in vlist)
@@ -742,14 +733,14 @@
             nodelist.append(self.statement)
         return tuple(nodelist)
 
-<<<<<<< HEAD
+
 class AlwaysFF(Always):
     pass
 
+
 class AlwaysComb(Always):
     pass
-=======
->>>>>>> a9b255f0
+
 
 class SensList(Node):
     attr_names = ()
@@ -892,7 +883,9 @@
     pass
 
 
-class UniqueCaseStatement(CaseStatement): pass
+class UniqueCaseStatement(CaseStatement):
+    pass
+
 
 class Case(Node):
     attr_names = ()
